--- conflicted
+++ resolved
@@ -180,11 +180,7 @@
             [sg.Text('Папка с исходными файлами:'), sg.Input(key='src'), sg.FolderBrowse()],
             [sg.Text('Папка для сохранения результатов:'), sg.Input(key='tgt'), sg.FolderBrowse()],
             [sg.Text('LLM-модель:'), sg.Combo(["Загрузка..."], key='model', readonly=True)],
-<<<<<<< HEAD
-            [sg.Button('Анализ'), sg.Button('Применить сортировку', visible=False, disabled=True, key='-APPLY-'), sg.Button('Обновить модели'), sg.Button('Выход')],
-=======
             [sg.Button('Анализ'), sg.Button('Обновить модели'), sg.Button('Выход')],
->>>>>>> cfb79960
             [sg.ProgressBar(100, orientation='h', size=(40, 15), key='bar', visible=False)],
             [sg.Multiline('', size=(80, 20), key='log', autoscroll=True, disabled=True)]
         ]
@@ -249,38 +245,11 @@
                     self.sorting_plan = sorter.sort(self.window)
                     self.window.write_event_value('-ANALYSIS_DONE-', '')
                 
-<<<<<<< HEAD
-                self.window['-APPLY-'].update(visible=False, disabled=True)
-=======
->>>>>>> cfb79960
                 threading.Thread(target=run_analysis, daemon=True).start()
                 self.progress.update(0, visible=True)
                 self.log_elem.update("")
 
             if event == '-ANALYSIS_DONE-':
-<<<<<<< HEAD
-                sg.popup_ok("Анализ завершен! Теперь вы можете применить сортировку.")
-                self.window['-APPLY-'].update(visible=True, disabled=False)
-                self.progress.update(0, visible=False)
-
-            if event == '-APPLY-':
-                if not self.sorting_plan:
-                    sg.popup_error("Сначала нужно провести анализ!")
-                    continue
-                
-                self.window['-APPLY-'].update(disabled=True)
-                self.progress.update(0, visible=True)
-                
-                # Нужен новый экземпляр, так как пути могут быть относительными
-                src, tgt, model = values['src'], values['tgt'], values['model']
-                sorter = SmartSorter(Path(src), Path(tgt), model)
-
-                def run_apply():
-                    sorter.apply_sort(self.sorting_plan, self.window)
-                    self.window.write_event_value('-APPLY_DONE-', '')
-
-                threading.Thread(target=run_apply, daemon=True).start()
-=======
                 self.progress.update(0, visible=False)
                 if not self.sorting_plan:
                     sg.popup_error("Анализ не вернул план сортировки. Возможно, не найдено файлов.")
@@ -302,12 +271,9 @@
                     threading.Thread(target=run_apply, daemon=True).start()
                     self.progress.update(0, visible=True)
 
->>>>>>> cfb79960
-
             if event == '-APPLY_DONE-':
                 sg.popup_ok("Сортировка успешно применена!")
                 self.progress.update(0, visible=False)
-                self.sorting_plan = None
 
 
             if event == '-PROGRESS-':
